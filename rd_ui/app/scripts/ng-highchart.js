(function () {
    'use strict';

    var defaultOptions = {
        title: {
            "text": null
        },
        xAxis: {
            type: 'datetime'
        },
        yAxis: {
            title: {
                text: null
            }
        },
        tooltip: {
            valueDecimals: 2,
            formatter: function () {
                if (!this.points) {
                    this.points = [this.point];
                };

                if (moment.isMoment(this.x)) {
                    var s = '<b>' + moment(this.x).format("DD/MM/YY HH:mm") + '</b>',
                        pointsCount = this.points.length;

                    $.each(this.points, function (i, point) {
                        s += '<br/><span style="color:' + point.series.color + '">' + point.series.name + '</span>: ' +
                            Highcharts.numberFormat(point.y);

                        if (pointsCount > 1 && point.percentage) {
                            s += " (" + Highcharts.numberFormat(point.percentage) + "%)";
                        }
                    });
                } else {
                    var points = this.points;
                    var name = points[0].key || points[0].name;

                    var s = "<b>" + name + "</b>";

                    $.each(points, function (i, point) {
                        if (points.length > 1) {
                            s += '<br/><span style="color:' + point.series.color + '">' + point.series.name + '</span>: ' + Highcharts.numberFormat(point.y);
                        } else {
                            s += ": " + Highcharts.numberFormat(point.y);
                            if (point.percentage < 100) {
                                s += ' (' +Highcharts.numberFormat(point.percentage) +  '%)';
                            }
                        }
                    });
                }

                return s;
            },
            shared: true
        },
        exporting: {
            chartOptions: {
                title: {
                    text: ''
                }
            },
            buttons: {
                contextButton: {
                    menuItems: [
                        {
                            text: 'Toggle % Stacking',
                            onclick: function () {
                                var newStacking = "normal";
                                if (this.series[0].options.stacking == "normal") {
                                    newStacking = "percent";
                                }

                                _.each(this.series, function (series) {
                                    series.update({stacking: newStacking}, true);
                                });
                            }
                        }
                    ]
                }
            }
        },
        credits: {
            enabled: false
        },
        plotOptions: {
            area: {
                marker: {
                    enabled: false,
                    symbol: 'circle',
                    radius: 2,
                    states: {
                        hover: {
                            enabled: true
                        }
                    }
                }
            },
            column: {
                stacking: "normal",
                pointPadding: 0,
                borderWidth: 1,
                groupPadding: 0,
                shadow: false
            },
            line: {
                marker: {
                    radius: 1
                },
                lineWidth: 2,
                states: {
                    hover: {
                        lineWidth: 2,
                        marker: {
                            radius: 3
                        }
                    }
                }
            },
            pie: {
                allowPointSelect: true,
                cursor: 'pointer',
                dataLabels: {
                    enabled: true,
                    color: '#000000',
                    connectorColor: '#000000',
                    format: '<b>{point.name}</b>: {point.percentage:.1f} %'
                }
            },
            scatter: {
                marker: {
                    radius: 5,
                    states: {
                        hover: {
                            enabled: true,
                            lineColor: 'rgb(100,100,100)'
                        }
                    }
                },
                tooltip: {
                    headerFormat: '<b>{series.name}</b><br>',
                    pointFormat: '{point.x}, {point.y}'
                }
            }
        },
        series: []
    };

    angular.module('highchart', [])
        .directive('chart', ['$timeout', function ($timeout) {
            return {
                restrict: 'E',
                template: '<div></div>',
                scope: {
                    options: "=options",
                    series: "=series"
                },
                transclude: true,
                replace: true,

                link: function (scope, element, attrs) {
                    var chartsDefaults = {
                        chart: {
                            renderTo: element[0],
                            type: attrs.type || null,
                            height: attrs.height || null,
                            width: attrs.width || null
                        }
                    };

                    var chartOptions = $.extend(true, {}, defaultOptions, chartsDefaults);

                    // $timeout makes sure that this function invoked after the DOM ready. When draw/init
                    // invoked after the DOM is ready, we see first an empty HighCharts objects and later
                    // they get filled up. Which gives the feeling that the charts loading faster (otherwise
                    // we stare at an empty screen until the HighCharts object is ready).
                    $timeout(function(){
                        // Update when options change
                        scope.$watch('options', function (newOptions) {
                            initChart(newOptions);
                        }, true);

                        //Update when charts data changes
                        scope.$watch(function () {
                            // TODO: this might be an issue in case the series change, but they stay
                            // with the same length
                            return (scope.series && scope.series.length) || 0;
                        }, function (length) {
                            if (!length || length == 0) {
                                scope.chart.showLoading();
                            } else {
                                drawChart();
                            };
                        }, true);
                    });

                    function initChart(options) {
                        if (scope.chart) {
                            scope.chart.destroy();
                        };

                        $.extend(true, chartOptions, options);

                        scope.chart = new Highcharts.Chart(chartOptions);
                        drawChart();
                    }

                    function drawChart() {
                        while (scope.chart.series.length > 0) {
                            scope.chart.series[0].remove(false);
                        };

<<<<<<< HEAD
                        if (scope.series.length > 0 && _.some(scope.series[0].data, function (p) {
                            return angular.isString(p.x)
=======

                        if (_.some(scope.series[0].data, function (p) {
                            return (angular.isString(p.x) || angular.isDefined(p.name));
>>>>>>> f4088e0b
                        })) {
                            scope.chart.xAxis[0].update({type: 'category'});

                            if (!angular.isDefined(scope.series[0].data[0].name)) {
                                // We need to make sure that for each category, each series has a value.
                                var categories = _.union.apply(this, _.map(scope.series, function (s) {
                                    return _.pluck(s.data, 'x')
                                }));

                                _.each(scope.series, function (s) {
                                    // TODO: move this logic to Query#getChartData
                                    var yValues = _.groupBy(s.data, 'x');

                                    var newData = _.sortBy(_.map(categories, function (category) {
                                        return {
                                            name: category,
                                            y: yValues[category] && yValues[category][0].y
                                        }
                                    }), 'y').reverse();

                                    s.data = newData;
                                });
                            }
                        } else {
                            scope.chart.xAxis[0].update({type: 'datetime'});
                        }

                        scope.chart.counters.color = 0;

                        _.each(scope.series, function (s) {
                            // here we override the series with the visualization config
                            s = _.extend(s, chartOptions['series']);

                            if (s.type == 'area') {
                                _.each(s.data, function (p) {
                                    // This is an insane hack: somewhere deep in HighChart's code,
                                    // when you stack areas, it tries to convert the string representation
                                    // of point's x into a number. With the default implementation of toString
                                    // it fails....

                                    if (moment.isMoment(p.x)) {
                                        p.x.toString = function () {
                                            return String(this.toDate().getTime());
                                        };
                                    }
                                });
                            };

                            scope.chart.addSeries(s, false);
                        });

                        scope.chart.redraw();
                        scope.chart.hideLoading();
                    }

                }
            };

        }]);
})();<|MERGE_RESOLUTION|>--- conflicted
+++ resolved
@@ -210,14 +210,8 @@
                             scope.chart.series[0].remove(false);
                         };
 
-<<<<<<< HEAD
                         if (scope.series.length > 0 && _.some(scope.series[0].data, function (p) {
                             return angular.isString(p.x)
-=======
-
-                        if (_.some(scope.series[0].data, function (p) {
-                            return (angular.isString(p.x) || angular.isDefined(p.name));
->>>>>>> f4088e0b
                         })) {
                             scope.chart.xAxis[0].update({type: 'category'});
 
